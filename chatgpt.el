--- conflicted
+++ resolved
@@ -550,11 +550,7 @@
         (chatgpt-input-mode)
         (setq chatgpt-input-instance instance)
         (erase-buffer)
-<<<<<<< HEAD
         (insert chatgpt--window-prompt)
-=======
-        (insert chatgpt-window-prompt)
->>>>>>> c75901ae
         (call-interactively #'set-mark-command)
         (goto-char (point-min))))  ; waiting for deletion
     (pop-to-buffer buffer `((display-buffer-in-direction)
